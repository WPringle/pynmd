# -*- coding: utf-8 -*-

import matplotlib.pyplot as plt
import numpy as np
import pynmd.plotting.plot_settings as ps
from   pynmd.tools.compute_statistics import statatistics
import datetime
import matplotlib.tri as Tri


"""
Simple routines for plooting time_series, pcolors for structured and trianglur data (from adcirc and delf3d moved here) 
"""
__author__ = "Saeed Moghimi"
__copyright__ = "Copyright 2017, UCAR/NOAA"
__license__ = "GPL"
__version__ = "1.0"
__email__ = "moghimis@gmail.com"



def slice_plot(fig,axp,data,args):
    """
    plot slice 2D plot
    fig     : handel to figure
    axp     : handel to axis 
    data      : a dict contan required data (x,y,u,v,val,dens,var,var_def,limits)
        xx    : x axis
        yy    : y axis
        uu    : u velocity
        vv    : v velocity
        val   : data to plot
        var   : var_def dict
        lim   : limits dict
        slice : 'i' , 'j' and 'k' slice indicator 
        dens  : density field (mainly for vertical cross sections)
        
    args    : a dict containing optional info for plotting
        plot_cb : plot colorbar
        vec     : plot vectors
        skipx , skipy : skip points in x and y direction
        
        vec     : True or False  for plotting vectors
        scale   : vector scale 0.01 ~ 4
        u_vec_scale: size of refrence u vector to plot 
        v_vec_scale: size of refrence v vector to plot 
        
        pcolor_plot: True and False for countor plot
        river_mile: To add river miles    
        
        plot_cb: True/False: to add colorbar 
        cb_dx  : x location (0~1)
        cb_dy  : y location (0~1) 
        cb_size: size (0.1 ~ 1)
        
         
    """
    #plot options
    width      = 0.015
    linewidth  = 0.1
    
    # read main inputs
    xx    = data['xx'][:]
    yy    = data['yy'][:]
    #
    uu    = data['uu'][:]
    vv    = data['vv'][:]
    val   = data['val'][:]
    #
    var   = data['var']
    lim   = data['lim']
    slice = data['slice']
    #
    
    ### Check for args
    if 'skipx' in args.keys():
        skipx = args['skipx']
    else:
        skipx = 1
    
    if 'skipy' in args.keys():
        skipy = args['skipy']
    else:
        skipy = 1
    
    if 'scale' in args.keys():
        scale   = args['scale']
    else:
        scale = 1
    
    if 'vec' in args.keys():
        vec = args['vec']
    else:
        vec = False
    
    if 'pcolor_plot' in args.keys():
        pcolor_plot = args['pcolor_plot']
    else:
        pcolor_plot = True        
        
    if 'river_mile' in args.keys():
        river_mile = args['river_mile']
    else:
        river_mile = False         
            
    
    #    
    if 'dens' in data.keys():
        dens =  data['dens'][:]
        dmin,dmax = defs['dens']['vmin'],defs['dens']['vmax']

    
    #
    if   slice == 'k':
        u_vec_scale = 0.5
        v_vec_scale = 0.05
        #        
        axp.set_xlabel ('X [m]')
        axp.set_ylabel ('Y [m]')
        
    elif slice == 'j':     
        axp.set_xlabel ('X [m]')
        axp.set_ylabel ('Z [m]')
        #
        u_vec_scale = 0.5
        v_vec_scale = 1e-4
    else:
        axp.set_xlabel ('Y [m]')
        axp.set_ylabel ('Z [m]')
        #
        u_vec_scale = 0.2
        v_vec_scale = 1e-3
    
    if 'u_vec_scale' in args.keys():
        u_vec_scale = args['u_vec_scale']

    if 'v_vec_scale' in args.keys():
        v_vec_scale = args['v_vec_scale']
   
    
    #color bar related
    if 'plot_cb' in args.keys():
        plot_cb = args['plot_cb']
    else:
        plot_cb = False
    
    if 'cb_dx'  in args.keys():
        cb_dx = args['cb_dx']
    else:
        cb_dx = 1.02

    if 'cb_dy'  in args.keys():
        cb_dy = args['cb_dy']
    else:
        cb_dy = 0.25
    
    if 'cb_size'  in args.keys():
        cb_size = args['cb_size']
    else:
        cb_size = 0.5
            
    
    #
    #set plot limits based on var information        
    xmin = lim['xmin']
    xmax = lim['xmax']
    ymin = lim['zmin']
    ymax = lim['zmax']

    if river_mile and slice in ['k','j']:
        axp.set_xlabel ('RM [mile]')
        xx   = xx   / 1609.34
        xmin = xmin / 1609.34
        xmax = xmax / 1609.34

    cmin   = var['vmin']
    cmax   = var['vmax']
    cbtext = var['label']
    cmap   = var['cmap']
    
    # set scale for vertical vector plots
    pos_ax   = np.array (axp.get_position ())
    aheight  = pos_ax[1][1] -pos_ax[0][1]
    awidth   = pos_ax[1][0] -pos_ax[0][0]
    #only for vector plot
    fwidth  = fig.get_size_inches()[0]
    fheight = fig.get_size_inches()[1]
    wscale = aheight*fheight/(awidth*fwidth) * (xmax-xmin)/(ymax-ymin)
    #
    xsub1=pos_ax[0][0]
    xsub2=pos_ax[1][0]
    ysub1=pos_ax[0][1]            
    ysub2=pos_ax[1][1]
    
    #plot    
    if pcolor_plot:
        pc1  = axp.pcolor(xx,yy,val,cmap=cmap)
        pc1.set_clim(cmin , cmax)
    else:
        levels = np.linspace(cmin,cmax,21)
        pc1    = axp.contourf(xx,yy,val,levels=levels,cmap=cmap,extend="both")
        pc2    = axp.contour (xx,yy,val,levels=levels[::1],colors='k', linewidths=0.3)
    
    #plot colorbar
    if plot_cb:
        cbax    = fig.add_axes([xsub1+ cb_dx * (xsub2-xsub1), ysub1 + cb_dy * (ysub2-ysub1), 0.01, cb_size]) 
        cbticks = np.linspace(cmin, cmax, 3, endpoint=True)
        cb      = plt.colorbar(pc1,cax=cbax,ticks=cbticks,format='%1.4g',orientation='vertical') #
        [i.set_linewidth(0.01) for i in cb.ax.spines.itervalues()]
        cb.set_label(cbtext)
    
    #plot bottom line
    axp.plot(xx[-1],yy[-1],'k',lw=2)
    
    #plot surface line
    axp.plot(xx[0],yy[0],'k',lw=0.5)
    
    #plot density contours
    if 'cont' in data.keys():
        cont = data['cont'][:]
        dmin = data['cvar']['vmin']
        dmax = data['cvar']['vmax']
        if True:
            levels = [1,2,10,20,30]
        else:
            levels = np.linspace(dmin,dmax,7)
       
        Cabc   = axp.contour (xx,yy,cont,levels,colors='k',linewidths=20*linewidth)
        #plt.clabel(Cabc,fontsize=6,fmt='%.4g')
    
    #plot vectors
    if vec: 
        axp.quiver(xx[  ::skipy,::skipx],         yy[  ::skipy,::skipx],
                   uu[  ::skipy,::skipx],wscale * vv[  ::skipy,::skipx],
                   pivot='middle',units='inches',scale=scale,width=width)  #,color=acol)
        # vel reference
        xvec1 = xmin + 0.75  * (xmax - xmin)
        yvec1 = ymin + 0.1   * (ymax - ymin)

        axp.quiver([0,xvec1,],[0,yvec1],[0,u_vec_scale,],[0,0.0,],pivot='tail',
                   units='inches',scale=scale,width=width)
        axp.text  ( 1.0 * xvec1,   yvec1- 0.05 * (ymax - ymin) ,str(u_vec_scale)+'[m/s]',size=9)
    

        axp.quiver([0,xvec1,],[0,yvec1],[0,0.0,],[0,v_vec_scale* wscale,],
                   pivot='tail',units='inches',scale=scale,
                   width=width)
        axp.text  ( xvec1+ 0.001*(xmax-xmin),   yvec1 + 0.05 * (ymax - ymin) ,
                    str(v_vec_scale)+'[m/s]',size=9)
    
    for tick in axp.xaxis.get_major_ticks():
        tick.label.set_rotation(20) 
    
    if False:
        #set plot title
        text22=ps.ordinal[nn] +' '+ title
        xx11=xmin + (xmax-xmin) * 0.00
        yy11=ymax + (ymax-ymin) * 0.05
        axp.set_title(text22)#,horizontalalignment='left')
    
    axp.set_xlim(xmin,xmax)
    axp.set_ylim(ymin,ymax)
    
    #if not axp.is_last_row():
    #   plt.setp( axp, 'xticklabels', [] )
    #   axp.set_xlabel('')
    #if not axp.is_first_col():
       #plt.setp( axp, 'yticklabels', [] )
       #axp.set_ylabel('') 
    
    return 


def TriMapPlot(fig,axp,data,args):
    """
    plot 2D maps for trangular data
    
    fig     : handel to figure
    axp     : handel to axis 
    data      : a dict contan required data (x,y,u,v,val,dens,var,var_def,limits)
        xx    : x axis
        yy    : y axis
        uu    : u velocity
        vv    : v velocity
        val   : data to plot
        var   : var_def dict
        lim   : limits dict
        slice : 'i' , 'j' and 'k' slice indicator 
        dens  : density field (mainly for vertical cross sections)
        
    args    : a dict containing optional info for plotting
        plot_cb : plot colorbar
        vec     : plot vectors
        skipx , skipy : skip points in x and y direction
        
        vec     : True or False  for plotting vectors
        scale   : vector scale 0.01 ~ 4
        u_vec_scale: size of refrence u vector to plot 
        v_vec_scale: size of refrence v vector to plot 
        
        pcolor_plot: True and False for countor plot
        river_mile: To add river miles    
        
        plot_cb: True/False: to add colorbar 
        cb_dx  : x location (0~1)
        cb_dy  : y location (0~1) 
        cb_size: size (0.1 ~ 1)
        
         

    """
    #plot options
    width      = 0.015
    linewidth  = 0.1
    
    # read main inputs
    xx    = data['tri'].x
    yy    = data['tri'].y
    tri   = data['tri']
    #
    if 'uu' in data.keys():
      uu    = data['uu'][:]
      vv    = data['vv'][:]
    val   = data['val'][:]
    #
    var   = data['var']
    lim   = data['lim']
    #
    
    ### Check for args
    if 'subsamp' in args.keys():
        subsamp = args['subsamp']
    else:
        subsamp = 1
    
    if 'scale' in args.keys():
        scale   = args['scale']
    else:
        scale = 1
    
    if 'vec' in args.keys():
        vec = args['vec']
    else:
        vec = False
    
    if 'pcolor_plot' in args.keys():
        pcolor_plot = args['pcolor_plot']
    else:
        pcolor_plot = True        
        
    
    if 'xlab' in args.keys():
        xlab  = args['xlab']
    else:
        axp.set_xlabel('Lon [deg]')
    
    if 'ylab' in args.keys():
        ylab  = args['ylab']
    else:
        axp.set_ylabel('Lat [deg]')
    
    #tri.y is Lat.
    axp.set_aspect=1.0/np.cos(tri.y.mean() * np.pi / 180.0)
    
    if 'title' in args.keys():
        title = args['title']
    else:
        title = ' '
    
    if 'u_vec_scale' in args.keys():
        u_vec_scale = args['u_vec_scale']
    else:
        u_vec_scale = 0.5
    
    if 'plot_cb' in args.keys():
        plot_cb = args['plot_cb']
    else:
        plot_cb = False
    
    if 'v_vec_scale' in args.keys():
        v_vec_scale = args['v_vec_scale']
    else:
        v_vec_scale = 0.5
    
    if 'cb_dx'  in args.keys():
        cb_dx = args['cb_dx']
    else:
        cb_dx = 1.02
    
    if 'cb_dy'  in args.keys():
        cb_dy = args['cb_dy']
    else:
        cb_dy = 0.25
    
    if 'cb_size'  in args.keys():
        cb_size = args['cb_size']
    else:
        cb_size = 0.5
     
    
    #set plot limits based on var information        
    xmin = lim['xmin']
    xmax = lim['xmax']
    ymin = lim['ymin']
    ymax = lim['ymax']
    
    cmin   = var['vmin']
    cmax   = var['vmax']
    cbtext = var['label']
    cmap   = var['cmap']
    
    # set scale for vertical vector plots
    pos_ax   = np.array (axp.get_position ())
    aheight  = pos_ax[1][1] -pos_ax[0][1]
    awidth   = pos_ax[1][0] -pos_ax[0][0]
    #only for vector plot
    fwidth  = fig.get_size_inches()[0]
    fheight = fig.get_size_inches()[1]
    wscale = aheight*fheight/(awidth*fwidth) * (xmax-xmin)/(ymax-ymin)
    #
    xsub1 = pos_ax[0][0]
    xsub2 = pos_ax[1][0]
    ysub1 = pos_ax[0][1]            
    ysub2 = pos_ax[1][1]
    
        
    #plot    
    if pcolor_plot:
        pc1   = axp.tripcolor(tri, val,cmap=cmap)
        pc1.set_clim(cmin , cmax)
    else:
        levels = np.linspace(cmin,cmax,21)
        pc1    = axp.tricontourf(tri, val,shading='faceted',levels=levels,cmap=cmap,extend="both")
        pc2    = axp.tricontour (tri, val,levels=levels[::1],colors='k', linewidths=0.3)
    
    #plot colorbar
    if plot_cb:
        cbax    = fig.add_axes([xsub1+ cb_dx * (xsub2-xsub1), ysub1 + cb_dy * (ysub2-ysub1), 0.01, cb_size]) 
        cbticks = np.linspace(cmin, cmax, 3, endpoint=True)
        cb      = plt.colorbar(pc1,cax=cbax,ticks=cbticks,format='%1.4g',orientation='vertical') #
        [i.set_linewidth(0.01) for i in cb.ax.spines.itervalues()]
        cb.set_label(cbtext)
    
    #plot bottom line
    axp.plot(xx[-1],yy[-1],'k',lw=2)
    
    #plot surface line
    axp.plot(xx[0],yy[0],'k',lw=0.5)
    
    #plot density contours
    if 'cont' in data.keys():
        cont = data['cont'][:]
        dmin = data['cvar']['vmin']
        dmax = data['cvar']['vmax']
        if True:
            levels = [1,2,10,20,30]
        else:
            levels = np.linspace(dmin,dmax,7)
       
        Cabc   = axp.contour (xx,yy,cont,levels,colors='k',linewidths=20*linewidth)
        #plt.clabel(Cabc,fontsize=6,fmt='%.4g')
    
    #plot vectors
    if vec: 
        ind = np.argwhere((xx>xmin) & (xx<xmax) & (yy>ymin) & (yy<ymax))
        np.random.shuffle(ind)
        Nvec = int(len(ind) / subsamp)
        idv = ind[:Nvec]
    
        Q = axp.quiver(xx[idv],yy[idv],uu[idv], wscale * vv[idv],
                   pivot='middle',units='inches',scale=scale,width=width)  #,color=acol)
        # vel reference
        xvec1 = xmin + 0.1  * (xmax - xmin)
        yvec1 = ymin + 0.8  * (ymax - ymin)
    
        if False:
            axp.quiver([0,xvec1,],[0,yvec1],[0,u_vec_scale,],[0,0.0,],pivot='tail',
                       units='inches',scale=scale,width=width)
            axp.text  ( 1.0 * xvec1,   yvec1- 0.05 * (ymax - ymin) ,str(u_vec_scale)+'[m/s]',size=9)
        
            axp.quiver([0,xvec1,],[0,yvec1],[0,0.0,],[0,v_vec_scale* wscale,],
                       pivot='tail',units='inches',scale=scale,
                       width=width)
            axp.text  ( xvec1+ 0.001*(xmax-xmin),   yvec1 + 0.05 * (ymax - ymin) ,
                        str(v_vec_scale)+'[m/s]',size=9)
        else:
            maxstr='%3.1f m/s' % u_vec_scale
            qk = axp.quiverkey(Q,0.2,0.9,u_vec_scale,maxstr,labelpos='W')
    
    
    for tick in axp.xaxis.get_major_ticks():
        tick.label.set_rotation(20) 
    
    if True:
        #text22=ps.ordinal[nn] +' '+ title
        text22 = title
        print text22
        axp.set_title(text22,loc='left')
    
    axp.set_xlim(xmin,xmax)
    axp.set_ylim(ymin,ymax)
    
    if not axp.is_last_row():
       plt.setp( axp, 'xticklabels', [] )
       axp.set_xlabel('')
    if not axp.is_first_col():
       plt.setp( axp, 'yticklabels', [] )
       axp.set_ylabel('') 
    
    return 

def TimeSeriesPlot(ax,data,args):

    """
    plot timeseries as point
    ax     : handel to axis 
    data    : a dict contan required data (x,y,u,v,val,dens,var,var_def,limits)
        data['xx']  : x axis could be datetime
        data['val'] : y axis
              var   : var_def dict
              lim   : limits dict    
    
    
    args    : plot setting stuff
       'xlab'     : x axis label. (if not assumed to be DATETIME) 
       'title'    : panel title
       'obs'      : is it Observation or model (True/False)
       'label'    : Legend label
       'color'    : Line color
       'panel_num': panle number for fetchin ordinal a,b,c,...
       'leg_loc'  : legend location number (best if not given)

    #TODO: check if the xaxis is not date omit the title! 
    """
    
    
    #plot options
    width      = 0.015
    linewidth  = 0.1
    
    var   = data['var']
    lim   = data['lim']
    #
    if 'xlab' in args.keys():
        xlab  = args['xlab']
    else:
        ax.set_xlabel('DateTime')
    
    if 'title' in args.keys():
        title = args['title']
    else:
        title = ' '
    
    if 'obs' in args.keys() and args['obs']:
        marker0    = 'o'
        linestyle0 = 'None'
        lw = 0.5
        #ms = 2  #orig
        #ms = 1  #reviewer 2
        label ='OBS'
    else:
        marker0    = None
        linestyle0 = '-'
        #ms = 2  #orig
        lw = 1.5    

    if 'ms' in args.keys():
        ms = args['ms']
    else:
        ms = 2        
    
    if 'label' in args.keys():
        label = args['label']
        
    if 'color' in args.keys():
        color = args['color']
    else:
        color = 'k'
        
    if 'panel_num' in args.keys():
        panel_num = args['panel_num']
    else:
        panel_num = None 
    
    xmin,xmax  = lim['xmin'],lim['xmax']        

    if type(data['xx'][0]) is datetime.date:
        if type(xmin) is not datetime.date:
            print ' This is a plot_date call make sure xlims are datetime objs ... '
            sys.exit('ERROR !')
    
    ax.plot(data['xx'],data['val'],color=color,label=label,
            linestyle=linestyle0,marker=marker0,ms=ms,lw = lw)
    

    ax.set_xlim(xmin,xmax)
    ax.set_ylim(var['vmin'],var['vmax'])
    
    if 'plot_leg' in args.keys() and args['plot_leg']:
        if 'leg_loc' in  args.keys():
            loc = args['leg_loc']
        else:
            loc = 'best'    

        leg=ax.legend(loc=loc,ncol=3)
        try:
            frame=leg.get_frame()
            frame.set_edgecolor('None')
            frame.set_facecolor('None')
        except:
            pass
    
    ax.set_title(title)

    # the linewidth of the rectangular axis frame
    fr_linewidth=0.4
    [i.set_linewidth(fr_linewidth) for i in ax.spines.itervalues()]
   
    #ax.xaxis.set_ticks(ticks=range(len(point_list))) 
    #ax.xaxis.set_ticklabels(ticklabels=point_list)  #,fontsize=18)
    for tick in ax.xaxis.get_major_ticks():
        tick.label.set_rotation(30)

    ax.set_ylim(var['vmin'],var['vmax'])
    
    ax.set_ylabel(var['label'])     
 
    #to add a) , b) and ..  to top of the panels
    if panel_num is not None:
        ytext = var['vmax']+ 0.05 * (var['vmax']-var['vmin'])         
        if type(xmax) is datetime.date:
            ddt =  (xmax - xmin).total_seconds()
            xtext = xmax - datetime.timedelta(0.05 * ddt/86400.0)
        else:
            xtext = xmax - 0.05 (xmax-xmin)
        
        ax.text (xtext, ytext, ps.ordinal[panel_num])

    print var['label']
    ax.set_ylabel(var['label'])
    ax.set_xlabel('Time')
    ax.ticklabel_format(style='sci', axis='y', scilimits=(0,3))
    
    ax.grid('off')
    if not ax.is_last_row():
    #   plt.setp( ax, 'xticklabels', [] )
       ax.set_xlabel('')
    if not plt.gca().is_first_col():
    #   plt.setp( plt.gca(), 'yticklabels', [] )
       plt.ylabel('') 
    #print '   > plot line'
    return 



#### below this line not well tested yet

def read_salt_temp(filename,ncvar,wher,dates,data):
    """
    Find model point based on min rms error 
    
    """

    nc    = netCDF4.Dataset(filename)
    ncv   = nc.variables
    tvar  ='ocean_time'
    utd   = netcdftime.utime(ncv[tvar].units)
    dates_r = utd.num2date(ncv[tvar][:] )
    ind_sim   =  np.where (   (dates_r>=date_first) & (dates_r<=date_last )   )
    option = 'find_min_rmse'
    #option = 'find_min_bias'    
    val  = ncv[ncvar][:,wher,:,:].squeeze()
    nmodj,nmodi = val[0,:].shape
    if option in ['find_min_rmse' ,'find_min_bias']:
        val_rms = []
        val_bis = []
        val_all = []
        for modj in range(nmodj):
            for modi in range(nmodi):
                pre_val = val[:,modj,modi]
                pre_val_interp =  np.interp( utd.date2num(dates),
                                             utd.date2num(dates_r[ind_sim].squeeze()),
                                             pre_val[ind_sim].squeeze())
                bias,rmse,r2=statatistics(data , pre_val_interp)
                val_all.append(pre_val_interp)
                val_rms.append(rmse)
                val_bis.append(bias)
        if option in ['find_min_rmse']:
            indx    = np.argmin(np.array(val_rms))
        else:
            indx    = np.argmin(np.array(val_bis))

        print 'index>',indx #,'   rmse> ',val_rms[indx],val_rms
        val_interp = val_all[indx]
    nc.close()

    return dates_r[ind_sim].squeeze()[:-1],val_interp  
<<<<<<< HEAD


def ncks(param='zeta',xvar='eta_rho',yvar='xi_rho',ix=0,jy=0,filein='tmp.nc',fileout='tmp2.nc'):
      comm1='ncks -O  -v '+ param+' -d '+xvar +' '+str(jnum)+' -d '+ yvar +' '+str(inum)+' '+filein+' '+fileout
      os.system(comm1)



def plot_scatter(ax,data,model,var=dict(),color='k',marker = None,nn=None, title=None):
    """
    plot scatter
    """
    
    min1 = var['vmin']
    max1 = var['vmax']
    line=[min1,max1]                
    ax.plot   (line,line,'k' ,linewidth=0.2)


    if marker is None:
        marker='.'
    else:
        marker = marker
    scat = ax.scatter(data,model,edgecolor='none', alpha=0.7,c=color,marker=marker)
    ax.set_xlabel('Data')
    ax.set_ylabel('Model')
    ax.set_xlim(min1,max1)
    ax.set_ylim(min1,max1)
    ax.set_aspect(1)    
    
    ddt =  max1-min1
    
    if nn is not None:
        txt = '(' + ps.ordinal[nn]
        if title is not None:
            txt = txt +' '+ title
      
        ax.text (max1 - 0.95 * ddt ,var['vmax']+ 0.05 * (var['vmax']-var['vmin']) , txt, fontsize=9)

    stat = statatistics(data,model)
    txt = 'RMSE='+"%3.3f" % stat['rmse'] +\
          '\nbias='+"%3.3f" % stat['bias'] +\
          '\nR2='+"%3.3f" % stat['r2']+\
          '\nskill='+"%3.3f" % stat['skill'] +\
          '\nRB='+"%3.3f" % stat['rbias'] +\
            '\nIA='+"%3.3f" % stat['ia']

    ax.text (min1 + 0.05 * ddt ,var['vmax'] - 0.35 * (var['vmax']-var['vmin']) , txt , fontsize=7)
    print var['label']    

    # the linewidth of the rectangular axis frame
    fr_linewidth=0.5
    [i.set_linewidth(fr_linewidth) for i in ax.spines.itervalues()]
    
    for tick in ax.xaxis.get_major_ticks():
        tick.label.set_rotation(0)
        tick.label.set_fontsize(10)

    #if not ax.is_last_row():
    #   ax.set_xlabel('')
    #   plt.setp( ax, 'xticklabels', [] )
    #if not ax.is_last_col():
    #   ax.set_ylabel('')
    #   plt.setp( ax, 'yticklabels', [] )

    return scat




=======
def statatistics(val_da,val_mo):
    data_me=val_da
    data_mo=val_mo
    # Calculate statistics
    mean_me = data_me.mean()
    mean_mo = data_mo.mean()
    sd1 = data_me.std()
    sd2 = data_mo.std()
    delta = data_mo-data_me
    R2 = 1.-((data_me-data_mo)**2).sum()/((data_me-mean_me)**2).sum()
    bias=mean_mo-mean_me
    rmse=np.sqrt((delta**2).mean())
    nrmse1 = rmse / (data_me.max() - data_me.min())
    nrmse2 = rmse/ abs(data_me.mean() )
    nrmse3 = np.sqrt( (delta**2).sum() / (data_me**2).sum() )
    big_error=(np.abs(delta)).max()
    mae = np.abs(delta).mean()
    cor1 = (((data_me-mean_me)*(data_mo-mean_mo)).mean()/sd1/sd2)
    return bias,rmse,R2


def ncks(param='zeta',xvar='eta_rho',yvar='xi_rho',ix=0,jy=0,filein='tmp.nc',fileout='tmp2.nc'):
      comm1='ncks -O  -v '+ param+' -d '+xvar +' '+str(jnum)+' -d '+ yvar +' '+str(inum)+' '+filein+' '+fileout
      os.system(comm1)

from matplotlib.dates import date2num
def stick_plot(time, u, v, **kw):
    width = kw.pop('width', 0.002)
    headwidth = kw.pop('headwidth', 0)
    headlength = kw.pop('headlength', 0)
    headaxislength = kw.pop('headaxislength', 0)
    angles = kw.pop('angles', 'uv')
    ax = kw.pop('ax', None)
    
    if angles != 'uv':
        raise AssertionError("Stickplot angles must be 'uv' so that"
                             "if *U*==*V* the angle of the arrow on"
                             "the plot is 45 degrees CCW from the *x*-axis.")

    time, u, v = map(np.asanyarray, (time, u, v))
    if not ax:
        fig, ax = plt.subplots()
    
    q = ax.quiver(date2num(time), [[0]*len(time)], u, v,
                  angles='uv', width=width, headwidth=headwidth,
                  headlength=headlength, headaxislength=headaxislength,
                  **kw)

    ax.axes.get_yaxis().set_visible(False)
    ax.xaxis_date()
    return q

>>>>>>> 0a782401
<|MERGE_RESOLUTION|>--- conflicted
+++ resolved
@@ -1,822 +1,813 @@
-# -*- coding: utf-8 -*-
-
-import matplotlib.pyplot as plt
-import numpy as np
-import pynmd.plotting.plot_settings as ps
-from   pynmd.tools.compute_statistics import statatistics
-import datetime
-import matplotlib.tri as Tri
-
-
-"""
-Simple routines for plooting time_series, pcolors for structured and trianglur data (from adcirc and delf3d moved here) 
-"""
-__author__ = "Saeed Moghimi"
-__copyright__ = "Copyright 2017, UCAR/NOAA"
-__license__ = "GPL"
-__version__ = "1.0"
-__email__ = "moghimis@gmail.com"
-
-
-
-def slice_plot(fig,axp,data,args):
-    """
-    plot slice 2D plot
-    fig     : handel to figure
-    axp     : handel to axis 
-    data      : a dict contan required data (x,y,u,v,val,dens,var,var_def,limits)
-        xx    : x axis
-        yy    : y axis
-        uu    : u velocity
-        vv    : v velocity
-        val   : data to plot
-        var   : var_def dict
-        lim   : limits dict
-        slice : 'i' , 'j' and 'k' slice indicator 
-        dens  : density field (mainly for vertical cross sections)
-        
-    args    : a dict containing optional info for plotting
-        plot_cb : plot colorbar
-        vec     : plot vectors
-        skipx , skipy : skip points in x and y direction
-        
-        vec     : True or False  for plotting vectors
-        scale   : vector scale 0.01 ~ 4
-        u_vec_scale: size of refrence u vector to plot 
-        v_vec_scale: size of refrence v vector to plot 
-        
-        pcolor_plot: True and False for countor plot
-        river_mile: To add river miles    
-        
-        plot_cb: True/False: to add colorbar 
-        cb_dx  : x location (0~1)
-        cb_dy  : y location (0~1) 
-        cb_size: size (0.1 ~ 1)
-        
-         
-    """
-    #plot options
-    width      = 0.015
-    linewidth  = 0.1
-    
-    # read main inputs
-    xx    = data['xx'][:]
-    yy    = data['yy'][:]
-    #
-    uu    = data['uu'][:]
-    vv    = data['vv'][:]
-    val   = data['val'][:]
-    #
-    var   = data['var']
-    lim   = data['lim']
-    slice = data['slice']
-    #
-    
-    ### Check for args
-    if 'skipx' in args.keys():
-        skipx = args['skipx']
-    else:
-        skipx = 1
-    
-    if 'skipy' in args.keys():
-        skipy = args['skipy']
-    else:
-        skipy = 1
-    
-    if 'scale' in args.keys():
-        scale   = args['scale']
-    else:
-        scale = 1
-    
-    if 'vec' in args.keys():
-        vec = args['vec']
-    else:
-        vec = False
-    
-    if 'pcolor_plot' in args.keys():
-        pcolor_plot = args['pcolor_plot']
-    else:
-        pcolor_plot = True        
-        
-    if 'river_mile' in args.keys():
-        river_mile = args['river_mile']
-    else:
-        river_mile = False         
-            
-    
-    #    
-    if 'dens' in data.keys():
-        dens =  data['dens'][:]
-        dmin,dmax = defs['dens']['vmin'],defs['dens']['vmax']
-
-    
-    #
-    if   slice == 'k':
-        u_vec_scale = 0.5
-        v_vec_scale = 0.05
-        #        
-        axp.set_xlabel ('X [m]')
-        axp.set_ylabel ('Y [m]')
-        
-    elif slice == 'j':     
-        axp.set_xlabel ('X [m]')
-        axp.set_ylabel ('Z [m]')
-        #
-        u_vec_scale = 0.5
-        v_vec_scale = 1e-4
-    else:
-        axp.set_xlabel ('Y [m]')
-        axp.set_ylabel ('Z [m]')
-        #
-        u_vec_scale = 0.2
-        v_vec_scale = 1e-3
-    
-    if 'u_vec_scale' in args.keys():
-        u_vec_scale = args['u_vec_scale']
-
-    if 'v_vec_scale' in args.keys():
-        v_vec_scale = args['v_vec_scale']
-   
-    
-    #color bar related
-    if 'plot_cb' in args.keys():
-        plot_cb = args['plot_cb']
-    else:
-        plot_cb = False
-    
-    if 'cb_dx'  in args.keys():
-        cb_dx = args['cb_dx']
-    else:
-        cb_dx = 1.02
-
-    if 'cb_dy'  in args.keys():
-        cb_dy = args['cb_dy']
-    else:
-        cb_dy = 0.25
-    
-    if 'cb_size'  in args.keys():
-        cb_size = args['cb_size']
-    else:
-        cb_size = 0.5
-            
-    
-    #
-    #set plot limits based on var information        
-    xmin = lim['xmin']
-    xmax = lim['xmax']
-    ymin = lim['zmin']
-    ymax = lim['zmax']
-
-    if river_mile and slice in ['k','j']:
-        axp.set_xlabel ('RM [mile]')
-        xx   = xx   / 1609.34
-        xmin = xmin / 1609.34
-        xmax = xmax / 1609.34
-
-    cmin   = var['vmin']
-    cmax   = var['vmax']
-    cbtext = var['label']
-    cmap   = var['cmap']
-    
-    # set scale for vertical vector plots
-    pos_ax   = np.array (axp.get_position ())
-    aheight  = pos_ax[1][1] -pos_ax[0][1]
-    awidth   = pos_ax[1][0] -pos_ax[0][0]
-    #only for vector plot
-    fwidth  = fig.get_size_inches()[0]
-    fheight = fig.get_size_inches()[1]
-    wscale = aheight*fheight/(awidth*fwidth) * (xmax-xmin)/(ymax-ymin)
-    #
-    xsub1=pos_ax[0][0]
-    xsub2=pos_ax[1][0]
-    ysub1=pos_ax[0][1]            
-    ysub2=pos_ax[1][1]
-    
-    #plot    
-    if pcolor_plot:
-        pc1  = axp.pcolor(xx,yy,val,cmap=cmap)
-        pc1.set_clim(cmin , cmax)
-    else:
-        levels = np.linspace(cmin,cmax,21)
-        pc1    = axp.contourf(xx,yy,val,levels=levels,cmap=cmap,extend="both")
-        pc2    = axp.contour (xx,yy,val,levels=levels[::1],colors='k', linewidths=0.3)
-    
-    #plot colorbar
-    if plot_cb:
-        cbax    = fig.add_axes([xsub1+ cb_dx * (xsub2-xsub1), ysub1 + cb_dy * (ysub2-ysub1), 0.01, cb_size]) 
-        cbticks = np.linspace(cmin, cmax, 3, endpoint=True)
-        cb      = plt.colorbar(pc1,cax=cbax,ticks=cbticks,format='%1.4g',orientation='vertical') #
-        [i.set_linewidth(0.01) for i in cb.ax.spines.itervalues()]
-        cb.set_label(cbtext)
-    
-    #plot bottom line
-    axp.plot(xx[-1],yy[-1],'k',lw=2)
-    
-    #plot surface line
-    axp.plot(xx[0],yy[0],'k',lw=0.5)
-    
-    #plot density contours
-    if 'cont' in data.keys():
-        cont = data['cont'][:]
-        dmin = data['cvar']['vmin']
-        dmax = data['cvar']['vmax']
-        if True:
-            levels = [1,2,10,20,30]
-        else:
-            levels = np.linspace(dmin,dmax,7)
-       
-        Cabc   = axp.contour (xx,yy,cont,levels,colors='k',linewidths=20*linewidth)
-        #plt.clabel(Cabc,fontsize=6,fmt='%.4g')
-    
-    #plot vectors
-    if vec: 
-        axp.quiver(xx[  ::skipy,::skipx],         yy[  ::skipy,::skipx],
-                   uu[  ::skipy,::skipx],wscale * vv[  ::skipy,::skipx],
-                   pivot='middle',units='inches',scale=scale,width=width)  #,color=acol)
-        # vel reference
-        xvec1 = xmin + 0.75  * (xmax - xmin)
-        yvec1 = ymin + 0.1   * (ymax - ymin)
-
-        axp.quiver([0,xvec1,],[0,yvec1],[0,u_vec_scale,],[0,0.0,],pivot='tail',
-                   units='inches',scale=scale,width=width)
-        axp.text  ( 1.0 * xvec1,   yvec1- 0.05 * (ymax - ymin) ,str(u_vec_scale)+'[m/s]',size=9)
-    
-
-        axp.quiver([0,xvec1,],[0,yvec1],[0,0.0,],[0,v_vec_scale* wscale,],
-                   pivot='tail',units='inches',scale=scale,
-                   width=width)
-        axp.text  ( xvec1+ 0.001*(xmax-xmin),   yvec1 + 0.05 * (ymax - ymin) ,
-                    str(v_vec_scale)+'[m/s]',size=9)
-    
-    for tick in axp.xaxis.get_major_ticks():
-        tick.label.set_rotation(20) 
-    
-    if False:
-        #set plot title
-        text22=ps.ordinal[nn] +' '+ title
-        xx11=xmin + (xmax-xmin) * 0.00
-        yy11=ymax + (ymax-ymin) * 0.05
-        axp.set_title(text22)#,horizontalalignment='left')
-    
-    axp.set_xlim(xmin,xmax)
-    axp.set_ylim(ymin,ymax)
-    
-    #if not axp.is_last_row():
-    #   plt.setp( axp, 'xticklabels', [] )
-    #   axp.set_xlabel('')
-    #if not axp.is_first_col():
-       #plt.setp( axp, 'yticklabels', [] )
-       #axp.set_ylabel('') 
-    
-    return 
-
-
-def TriMapPlot(fig,axp,data,args):
-    """
-    plot 2D maps for trangular data
-    
-    fig     : handel to figure
-    axp     : handel to axis 
-    data      : a dict contan required data (x,y,u,v,val,dens,var,var_def,limits)
-        xx    : x axis
-        yy    : y axis
-        uu    : u velocity
-        vv    : v velocity
-        val   : data to plot
-        var   : var_def dict
-        lim   : limits dict
-        slice : 'i' , 'j' and 'k' slice indicator 
-        dens  : density field (mainly for vertical cross sections)
-        
-    args    : a dict containing optional info for plotting
-        plot_cb : plot colorbar
-        vec     : plot vectors
-        skipx , skipy : skip points in x and y direction
-        
-        vec     : True or False  for plotting vectors
-        scale   : vector scale 0.01 ~ 4
-        u_vec_scale: size of refrence u vector to plot 
-        v_vec_scale: size of refrence v vector to plot 
-        
-        pcolor_plot: True and False for countor plot
-        river_mile: To add river miles    
-        
-        plot_cb: True/False: to add colorbar 
-        cb_dx  : x location (0~1)
-        cb_dy  : y location (0~1) 
-        cb_size: size (0.1 ~ 1)
-        
-         
-
-    """
-    #plot options
-    width      = 0.015
-    linewidth  = 0.1
-    
-    # read main inputs
-    xx    = data['tri'].x
-    yy    = data['tri'].y
-    tri   = data['tri']
-    #
-    if 'uu' in data.keys():
-      uu    = data['uu'][:]
-      vv    = data['vv'][:]
-    val   = data['val'][:]
-    #
-    var   = data['var']
-    lim   = data['lim']
-    #
-    
-    ### Check for args
-    if 'subsamp' in args.keys():
-        subsamp = args['subsamp']
-    else:
-        subsamp = 1
-    
-    if 'scale' in args.keys():
-        scale   = args['scale']
-    else:
-        scale = 1
-    
-    if 'vec' in args.keys():
-        vec = args['vec']
-    else:
-        vec = False
-    
-    if 'pcolor_plot' in args.keys():
-        pcolor_plot = args['pcolor_plot']
-    else:
-        pcolor_plot = True        
-        
-    
-    if 'xlab' in args.keys():
-        xlab  = args['xlab']
-    else:
-        axp.set_xlabel('Lon [deg]')
-    
-    if 'ylab' in args.keys():
-        ylab  = args['ylab']
-    else:
-        axp.set_ylabel('Lat [deg]')
-    
-    #tri.y is Lat.
-    axp.set_aspect=1.0/np.cos(tri.y.mean() * np.pi / 180.0)
-    
-    if 'title' in args.keys():
-        title = args['title']
-    else:
-        title = ' '
-    
-    if 'u_vec_scale' in args.keys():
-        u_vec_scale = args['u_vec_scale']
-    else:
-        u_vec_scale = 0.5
-    
-    if 'plot_cb' in args.keys():
-        plot_cb = args['plot_cb']
-    else:
-        plot_cb = False
-    
-    if 'v_vec_scale' in args.keys():
-        v_vec_scale = args['v_vec_scale']
-    else:
-        v_vec_scale = 0.5
-    
-    if 'cb_dx'  in args.keys():
-        cb_dx = args['cb_dx']
-    else:
-        cb_dx = 1.02
-    
-    if 'cb_dy'  in args.keys():
-        cb_dy = args['cb_dy']
-    else:
-        cb_dy = 0.25
-    
-    if 'cb_size'  in args.keys():
-        cb_size = args['cb_size']
-    else:
-        cb_size = 0.5
-     
-    
-    #set plot limits based on var information        
-    xmin = lim['xmin']
-    xmax = lim['xmax']
-    ymin = lim['ymin']
-    ymax = lim['ymax']
-    
-    cmin   = var['vmin']
-    cmax   = var['vmax']
-    cbtext = var['label']
-    cmap   = var['cmap']
-    
-    # set scale for vertical vector plots
-    pos_ax   = np.array (axp.get_position ())
-    aheight  = pos_ax[1][1] -pos_ax[0][1]
-    awidth   = pos_ax[1][0] -pos_ax[0][0]
-    #only for vector plot
-    fwidth  = fig.get_size_inches()[0]
-    fheight = fig.get_size_inches()[1]
-    wscale = aheight*fheight/(awidth*fwidth) * (xmax-xmin)/(ymax-ymin)
-    #
-    xsub1 = pos_ax[0][0]
-    xsub2 = pos_ax[1][0]
-    ysub1 = pos_ax[0][1]            
-    ysub2 = pos_ax[1][1]
-    
-        
-    #plot    
-    if pcolor_plot:
-        pc1   = axp.tripcolor(tri, val,cmap=cmap)
-        pc1.set_clim(cmin , cmax)
-    else:
-        levels = np.linspace(cmin,cmax,21)
-        pc1    = axp.tricontourf(tri, val,shading='faceted',levels=levels,cmap=cmap,extend="both")
-        pc2    = axp.tricontour (tri, val,levels=levels[::1],colors='k', linewidths=0.3)
-    
-    #plot colorbar
-    if plot_cb:
-        cbax    = fig.add_axes([xsub1+ cb_dx * (xsub2-xsub1), ysub1 + cb_dy * (ysub2-ysub1), 0.01, cb_size]) 
-        cbticks = np.linspace(cmin, cmax, 3, endpoint=True)
-        cb      = plt.colorbar(pc1,cax=cbax,ticks=cbticks,format='%1.4g',orientation='vertical') #
-        [i.set_linewidth(0.01) for i in cb.ax.spines.itervalues()]
-        cb.set_label(cbtext)
-    
-    #plot bottom line
-    axp.plot(xx[-1],yy[-1],'k',lw=2)
-    
-    #plot surface line
-    axp.plot(xx[0],yy[0],'k',lw=0.5)
-    
-    #plot density contours
-    if 'cont' in data.keys():
-        cont = data['cont'][:]
-        dmin = data['cvar']['vmin']
-        dmax = data['cvar']['vmax']
-        if True:
-            levels = [1,2,10,20,30]
-        else:
-            levels = np.linspace(dmin,dmax,7)
-       
-        Cabc   = axp.contour (xx,yy,cont,levels,colors='k',linewidths=20*linewidth)
-        #plt.clabel(Cabc,fontsize=6,fmt='%.4g')
-    
-    #plot vectors
-    if vec: 
-        ind = np.argwhere((xx>xmin) & (xx<xmax) & (yy>ymin) & (yy<ymax))
-        np.random.shuffle(ind)
-        Nvec = int(len(ind) / subsamp)
-        idv = ind[:Nvec]
-    
-        Q = axp.quiver(xx[idv],yy[idv],uu[idv], wscale * vv[idv],
-                   pivot='middle',units='inches',scale=scale,width=width)  #,color=acol)
-        # vel reference
-        xvec1 = xmin + 0.1  * (xmax - xmin)
-        yvec1 = ymin + 0.8  * (ymax - ymin)
-    
-        if False:
-            axp.quiver([0,xvec1,],[0,yvec1],[0,u_vec_scale,],[0,0.0,],pivot='tail',
-                       units='inches',scale=scale,width=width)
-            axp.text  ( 1.0 * xvec1,   yvec1- 0.05 * (ymax - ymin) ,str(u_vec_scale)+'[m/s]',size=9)
-        
-            axp.quiver([0,xvec1,],[0,yvec1],[0,0.0,],[0,v_vec_scale* wscale,],
-                       pivot='tail',units='inches',scale=scale,
-                       width=width)
-            axp.text  ( xvec1+ 0.001*(xmax-xmin),   yvec1 + 0.05 * (ymax - ymin) ,
-                        str(v_vec_scale)+'[m/s]',size=9)
-        else:
-            maxstr='%3.1f m/s' % u_vec_scale
-            qk = axp.quiverkey(Q,0.2,0.9,u_vec_scale,maxstr,labelpos='W')
-    
-    
-    for tick in axp.xaxis.get_major_ticks():
-        tick.label.set_rotation(20) 
-    
-    if True:
-        #text22=ps.ordinal[nn] +' '+ title
-        text22 = title
-        print text22
-        axp.set_title(text22,loc='left')
-    
-    axp.set_xlim(xmin,xmax)
-    axp.set_ylim(ymin,ymax)
-    
-    if not axp.is_last_row():
-       plt.setp( axp, 'xticklabels', [] )
-       axp.set_xlabel('')
-    if not axp.is_first_col():
-       plt.setp( axp, 'yticklabels', [] )
-       axp.set_ylabel('') 
-    
-    return 
-
-def TimeSeriesPlot(ax,data,args):
-
-    """
-    plot timeseries as point
-    ax     : handel to axis 
-    data    : a dict contan required data (x,y,u,v,val,dens,var,var_def,limits)
-        data['xx']  : x axis could be datetime
-        data['val'] : y axis
-              var   : var_def dict
-              lim   : limits dict    
-    
-    
-    args    : plot setting stuff
-       'xlab'     : x axis label. (if not assumed to be DATETIME) 
-       'title'    : panel title
-       'obs'      : is it Observation or model (True/False)
-       'label'    : Legend label
-       'color'    : Line color
-       'panel_num': panle number for fetchin ordinal a,b,c,...
-       'leg_loc'  : legend location number (best if not given)
-
-    #TODO: check if the xaxis is not date omit the title! 
-    """
-    
-    
-    #plot options
-    width      = 0.015
-    linewidth  = 0.1
-    
-    var   = data['var']
-    lim   = data['lim']
-    #
-    if 'xlab' in args.keys():
-        xlab  = args['xlab']
-    else:
-        ax.set_xlabel('DateTime')
-    
-    if 'title' in args.keys():
-        title = args['title']
-    else:
-        title = ' '
-    
-    if 'obs' in args.keys() and args['obs']:
-        marker0    = 'o'
-        linestyle0 = 'None'
-        lw = 0.5
-        #ms = 2  #orig
-        #ms = 1  #reviewer 2
-        label ='OBS'
-    else:
-        marker0    = None
-        linestyle0 = '-'
-        #ms = 2  #orig
-        lw = 1.5    
-
-    if 'ms' in args.keys():
-        ms = args['ms']
-    else:
-        ms = 2        
-    
-    if 'label' in args.keys():
-        label = args['label']
-        
-    if 'color' in args.keys():
-        color = args['color']
-    else:
-        color = 'k'
-        
-    if 'panel_num' in args.keys():
-        panel_num = args['panel_num']
-    else:
-        panel_num = None 
-    
-    xmin,xmax  = lim['xmin'],lim['xmax']        
-
-    if type(data['xx'][0]) is datetime.date:
-        if type(xmin) is not datetime.date:
-            print ' This is a plot_date call make sure xlims are datetime objs ... '
-            sys.exit('ERROR !')
-    
-    ax.plot(data['xx'],data['val'],color=color,label=label,
-            linestyle=linestyle0,marker=marker0,ms=ms,lw = lw)
-    
-
-    ax.set_xlim(xmin,xmax)
-    ax.set_ylim(var['vmin'],var['vmax'])
-    
-    if 'plot_leg' in args.keys() and args['plot_leg']:
-        if 'leg_loc' in  args.keys():
-            loc = args['leg_loc']
-        else:
-            loc = 'best'    
-
-        leg=ax.legend(loc=loc,ncol=3)
-        try:
-            frame=leg.get_frame()
-            frame.set_edgecolor('None')
-            frame.set_facecolor('None')
-        except:
-            pass
-    
-    ax.set_title(title)
-
-    # the linewidth of the rectangular axis frame
-    fr_linewidth=0.4
-    [i.set_linewidth(fr_linewidth) for i in ax.spines.itervalues()]
-   
-    #ax.xaxis.set_ticks(ticks=range(len(point_list))) 
-    #ax.xaxis.set_ticklabels(ticklabels=point_list)  #,fontsize=18)
-    for tick in ax.xaxis.get_major_ticks():
-        tick.label.set_rotation(30)
-
-    ax.set_ylim(var['vmin'],var['vmax'])
-    
-    ax.set_ylabel(var['label'])     
- 
-    #to add a) , b) and ..  to top of the panels
-    if panel_num is not None:
-        ytext = var['vmax']+ 0.05 * (var['vmax']-var['vmin'])         
-        if type(xmax) is datetime.date:
-            ddt =  (xmax - xmin).total_seconds()
-            xtext = xmax - datetime.timedelta(0.05 * ddt/86400.0)
-        else:
-            xtext = xmax - 0.05 (xmax-xmin)
-        
-        ax.text (xtext, ytext, ps.ordinal[panel_num])
-
-    print var['label']
-    ax.set_ylabel(var['label'])
-    ax.set_xlabel('Time')
-    ax.ticklabel_format(style='sci', axis='y', scilimits=(0,3))
-    
-    ax.grid('off')
-    if not ax.is_last_row():
-    #   plt.setp( ax, 'xticklabels', [] )
-       ax.set_xlabel('')
-    if not plt.gca().is_first_col():
-    #   plt.setp( plt.gca(), 'yticklabels', [] )
-       plt.ylabel('') 
-    #print '   > plot line'
-    return 
-
-
-
-#### below this line not well tested yet
-
-def read_salt_temp(filename,ncvar,wher,dates,data):
-    """
-    Find model point based on min rms error 
-    
-    """
-
-    nc    = netCDF4.Dataset(filename)
-    ncv   = nc.variables
-    tvar  ='ocean_time'
-    utd   = netcdftime.utime(ncv[tvar].units)
-    dates_r = utd.num2date(ncv[tvar][:] )
-    ind_sim   =  np.where (   (dates_r>=date_first) & (dates_r<=date_last )   )
-    option = 'find_min_rmse'
-    #option = 'find_min_bias'    
-    val  = ncv[ncvar][:,wher,:,:].squeeze()
-    nmodj,nmodi = val[0,:].shape
-    if option in ['find_min_rmse' ,'find_min_bias']:
-        val_rms = []
-        val_bis = []
-        val_all = []
-        for modj in range(nmodj):
-            for modi in range(nmodi):
-                pre_val = val[:,modj,modi]
-                pre_val_interp =  np.interp( utd.date2num(dates),
-                                             utd.date2num(dates_r[ind_sim].squeeze()),
-                                             pre_val[ind_sim].squeeze())
-                bias,rmse,r2=statatistics(data , pre_val_interp)
-                val_all.append(pre_val_interp)
-                val_rms.append(rmse)
-                val_bis.append(bias)
-        if option in ['find_min_rmse']:
-            indx    = np.argmin(np.array(val_rms))
-        else:
-            indx    = np.argmin(np.array(val_bis))
-
-        print 'index>',indx #,'   rmse> ',val_rms[indx],val_rms
-        val_interp = val_all[indx]
-    nc.close()
-
-    return dates_r[ind_sim].squeeze()[:-1],val_interp  
-<<<<<<< HEAD
-
-
-def ncks(param='zeta',xvar='eta_rho',yvar='xi_rho',ix=0,jy=0,filein='tmp.nc',fileout='tmp2.nc'):
-      comm1='ncks -O  -v '+ param+' -d '+xvar +' '+str(jnum)+' -d '+ yvar +' '+str(inum)+' '+filein+' '+fileout
-      os.system(comm1)
-
-
-
-def plot_scatter(ax,data,model,var=dict(),color='k',marker = None,nn=None, title=None):
-    """
-    plot scatter
-    """
-    
-    min1 = var['vmin']
-    max1 = var['vmax']
-    line=[min1,max1]                
-    ax.plot   (line,line,'k' ,linewidth=0.2)
-
-
-    if marker is None:
-        marker='.'
-    else:
-        marker = marker
-    scat = ax.scatter(data,model,edgecolor='none', alpha=0.7,c=color,marker=marker)
-    ax.set_xlabel('Data')
-    ax.set_ylabel('Model')
-    ax.set_xlim(min1,max1)
-    ax.set_ylim(min1,max1)
-    ax.set_aspect(1)    
-    
-    ddt =  max1-min1
-    
-    if nn is not None:
-        txt = '(' + ps.ordinal[nn]
-        if title is not None:
-            txt = txt +' '+ title
-      
-        ax.text (max1 - 0.95 * ddt ,var['vmax']+ 0.05 * (var['vmax']-var['vmin']) , txt, fontsize=9)
-
-    stat = statatistics(data,model)
-    txt = 'RMSE='+"%3.3f" % stat['rmse'] +\
-          '\nbias='+"%3.3f" % stat['bias'] +\
-          '\nR2='+"%3.3f" % stat['r2']+\
-          '\nskill='+"%3.3f" % stat['skill'] +\
-          '\nRB='+"%3.3f" % stat['rbias'] +\
-            '\nIA='+"%3.3f" % stat['ia']
-
-    ax.text (min1 + 0.05 * ddt ,var['vmax'] - 0.35 * (var['vmax']-var['vmin']) , txt , fontsize=7)
-    print var['label']    
-
-    # the linewidth of the rectangular axis frame
-    fr_linewidth=0.5
-    [i.set_linewidth(fr_linewidth) for i in ax.spines.itervalues()]
-    
-    for tick in ax.xaxis.get_major_ticks():
-        tick.label.set_rotation(0)
-        tick.label.set_fontsize(10)
-
-    #if not ax.is_last_row():
-    #   ax.set_xlabel('')
-    #   plt.setp( ax, 'xticklabels', [] )
-    #if not ax.is_last_col():
-    #   ax.set_ylabel('')
-    #   plt.setp( ax, 'yticklabels', [] )
-
-    return scat
-
-
-
-
-=======
-def statatistics(val_da,val_mo):
-    data_me=val_da
-    data_mo=val_mo
-    # Calculate statistics
-    mean_me = data_me.mean()
-    mean_mo = data_mo.mean()
-    sd1 = data_me.std()
-    sd2 = data_mo.std()
-    delta = data_mo-data_me
-    R2 = 1.-((data_me-data_mo)**2).sum()/((data_me-mean_me)**2).sum()
-    bias=mean_mo-mean_me
-    rmse=np.sqrt((delta**2).mean())
-    nrmse1 = rmse / (data_me.max() - data_me.min())
-    nrmse2 = rmse/ abs(data_me.mean() )
-    nrmse3 = np.sqrt( (delta**2).sum() / (data_me**2).sum() )
-    big_error=(np.abs(delta)).max()
-    mae = np.abs(delta).mean()
-    cor1 = (((data_me-mean_me)*(data_mo-mean_mo)).mean()/sd1/sd2)
-    return bias,rmse,R2
-
-
-def ncks(param='zeta',xvar='eta_rho',yvar='xi_rho',ix=0,jy=0,filein='tmp.nc',fileout='tmp2.nc'):
-      comm1='ncks -O  -v '+ param+' -d '+xvar +' '+str(jnum)+' -d '+ yvar +' '+str(inum)+' '+filein+' '+fileout
-      os.system(comm1)
-
-from matplotlib.dates import date2num
-def stick_plot(time, u, v, **kw):
-    width = kw.pop('width', 0.002)
-    headwidth = kw.pop('headwidth', 0)
-    headlength = kw.pop('headlength', 0)
-    headaxislength = kw.pop('headaxislength', 0)
-    angles = kw.pop('angles', 'uv')
-    ax = kw.pop('ax', None)
-    
-    if angles != 'uv':
-        raise AssertionError("Stickplot angles must be 'uv' so that"
-                             "if *U*==*V* the angle of the arrow on"
-                             "the plot is 45 degrees CCW from the *x*-axis.")
-
-    time, u, v = map(np.asanyarray, (time, u, v))
-    if not ax:
-        fig, ax = plt.subplots()
-    
-    q = ax.quiver(date2num(time), [[0]*len(time)], u, v,
-                  angles='uv', width=width, headwidth=headwidth,
-                  headlength=headlength, headaxislength=headaxislength,
-                  **kw)
-
-    ax.axes.get_yaxis().set_visible(False)
-    ax.xaxis_date()
-    return q
-
->>>>>>> 0a782401
+# -*- coding: utf-8 -*-
+
+import matplotlib.pyplot as plt
+import numpy as np
+import pynmd.plotting.plot_settings as ps
+from   pynmd.tools.compute_statistics import statatistics
+import datetime
+import matplotlib.tri as Tri
+
+
+"""
+Simple routines for plooting time_series, pcolors for structured and trianglur data (from adcirc and delf3d moved here) 
+"""
+__author__ = "Saeed Moghimi"
+__copyright__ = "Copyright 2017, UCAR/NOAA"
+__license__ = "GPL"
+__version__ = "1.0"
+__email__ = "moghimis@gmail.com"
+
+
+
+def slice_plot(fig,axp,data,args):
+    """
+    plot slice 2D plot
+    fig     : handel to figure
+    axp     : handel to axis 
+    data      : a dict contan required data (x,y,u,v,val,dens,var,var_def,limits)
+        xx    : x axis
+        yy    : y axis
+        uu    : u velocity
+        vv    : v velocity
+        val   : data to plot
+        var   : var_def dict
+        lim   : limits dict
+        slice : 'i' , 'j' and 'k' slice indicator 
+        dens  : density field (mainly for vertical cross sections)
+        
+    args    : a dict containing optional info for plotting
+        plot_cb : plot colorbar
+        vec     : plot vectors
+        skipx , skipy : skip points in x and y direction
+        
+        vec     : True or False  for plotting vectors
+        scale   : vector scale 0.01 ~ 4
+        u_vec_scale: size of refrence u vector to plot 
+        v_vec_scale: size of refrence v vector to plot 
+        
+        pcolor_plot: True and False for countor plot
+        river_mile: To add river miles    
+        
+        plot_cb: True/False: to add colorbar 
+        cb_dx  : x location (0~1)
+        cb_dy  : y location (0~1) 
+        cb_size: size (0.1 ~ 1)
+        
+         
+    """
+    #plot options
+    width      = 0.015
+    linewidth  = 0.1
+    
+    # read main inputs
+    xx    = data['xx'][:]
+    yy    = data['yy'][:]
+    #
+    uu    = data['uu'][:]
+    vv    = data['vv'][:]
+    val   = data['val'][:]
+    #
+    var   = data['var']
+    lim   = data['lim']
+    slice = data['slice']
+    #
+    
+    ### Check for args
+    if 'skipx' in args.keys():
+        skipx = args['skipx']
+    else:
+        skipx = 1
+    
+    if 'skipy' in args.keys():
+        skipy = args['skipy']
+    else:
+        skipy = 1
+    
+    if 'scale' in args.keys():
+        scale   = args['scale']
+    else:
+        scale = 1
+    
+    if 'vec' in args.keys():
+        vec = args['vec']
+    else:
+        vec = False
+    
+    if 'pcolor_plot' in args.keys():
+        pcolor_plot = args['pcolor_plot']
+    else:
+        pcolor_plot = True        
+        
+    if 'river_mile' in args.keys():
+        river_mile = args['river_mile']
+    else:
+        river_mile = False         
+            
+    
+    #    
+    if 'dens' in data.keys():
+        dens =  data['dens'][:]
+        dmin,dmax = defs['dens']['vmin'],defs['dens']['vmax']
+
+    
+    #
+    if   slice == 'k':
+        u_vec_scale = 0.5
+        v_vec_scale = 0.05
+        #        
+        axp.set_xlabel ('X [m]')
+        axp.set_ylabel ('Y [m]')
+        
+    elif slice == 'j':     
+        axp.set_xlabel ('X [m]')
+        axp.set_ylabel ('Z [m]')
+        #
+        u_vec_scale = 0.5
+        v_vec_scale = 1e-4
+    else:
+        axp.set_xlabel ('Y [m]')
+        axp.set_ylabel ('Z [m]')
+        #
+        u_vec_scale = 0.2
+        v_vec_scale = 1e-3
+    
+    if 'u_vec_scale' in args.keys():
+        u_vec_scale = args['u_vec_scale']
+
+    if 'v_vec_scale' in args.keys():
+        v_vec_scale = args['v_vec_scale']
+   
+    
+    #color bar related
+    if 'plot_cb' in args.keys():
+        plot_cb = args['plot_cb']
+    else:
+        plot_cb = False
+    
+    if 'cb_dx'  in args.keys():
+        cb_dx = args['cb_dx']
+    else:
+        cb_dx = 1.02
+
+    if 'cb_dy'  in args.keys():
+        cb_dy = args['cb_dy']
+    else:
+        cb_dy = 0.25
+    
+    if 'cb_size'  in args.keys():
+        cb_size = args['cb_size']
+    else:
+        cb_size = 0.5
+            
+    
+    #
+    #set plot limits based on var information        
+    xmin = lim['xmin']
+    xmax = lim['xmax']
+    ymin = lim['zmin']
+    ymax = lim['zmax']
+
+    if river_mile and slice in ['k','j']:
+        axp.set_xlabel ('RM [mile]')
+        xx   = xx   / 1609.34
+        xmin = xmin / 1609.34
+        xmax = xmax / 1609.34
+
+    cmin   = var['vmin']
+    cmax   = var['vmax']
+    cbtext = var['label']
+    cmap   = var['cmap']
+    
+    # set scale for vertical vector plots
+    pos_ax   = np.array (axp.get_position ())
+    aheight  = pos_ax[1][1] -pos_ax[0][1]
+    awidth   = pos_ax[1][0] -pos_ax[0][0]
+    #only for vector plot
+    fwidth  = fig.get_size_inches()[0]
+    fheight = fig.get_size_inches()[1]
+    wscale = aheight*fheight/(awidth*fwidth) * (xmax-xmin)/(ymax-ymin)
+    #
+    xsub1=pos_ax[0][0]
+    xsub2=pos_ax[1][0]
+    ysub1=pos_ax[0][1]            
+    ysub2=pos_ax[1][1]
+    
+    #plot    
+    if pcolor_plot:
+        pc1  = axp.pcolor(xx,yy,val,cmap=cmap)
+        pc1.set_clim(cmin , cmax)
+    else:
+        levels = np.linspace(cmin,cmax,21)
+        pc1    = axp.contourf(xx,yy,val,levels=levels,cmap=cmap,extend="both")
+        pc2    = axp.contour (xx,yy,val,levels=levels[::1],colors='k', linewidths=0.3)
+    
+    #plot colorbar
+    if plot_cb:
+        cbax    = fig.add_axes([xsub1+ cb_dx * (xsub2-xsub1), ysub1 + cb_dy * (ysub2-ysub1), 0.01, cb_size]) 
+        cbticks = np.linspace(cmin, cmax, 3, endpoint=True)
+        cb      = plt.colorbar(pc1,cax=cbax,ticks=cbticks,format='%1.4g',orientation='vertical') #
+        [i.set_linewidth(0.01) for i in cb.ax.spines.itervalues()]
+        cb.set_label(cbtext)
+    
+    #plot bottom line
+    axp.plot(xx[-1],yy[-1],'k',lw=2)
+    
+    #plot surface line
+    axp.plot(xx[0],yy[0],'k',lw=0.5)
+    
+    #plot density contours
+    if 'cont' in data.keys():
+        cont = data['cont'][:]
+        dmin = data['cvar']['vmin']
+        dmax = data['cvar']['vmax']
+        if True:
+            levels = [1,2,10,20,30]
+        else:
+            levels = np.linspace(dmin,dmax,7)
+       
+        Cabc   = axp.contour (xx,yy,cont,levels,colors='k',linewidths=20*linewidth)
+        #plt.clabel(Cabc,fontsize=6,fmt='%.4g')
+    
+    #plot vectors
+    if vec: 
+        axp.quiver(xx[  ::skipy,::skipx],         yy[  ::skipy,::skipx],
+                   uu[  ::skipy,::skipx],wscale * vv[  ::skipy,::skipx],
+                   pivot='middle',units='inches',scale=scale,width=width)  #,color=acol)
+        # vel reference
+        xvec1 = xmin + 0.75  * (xmax - xmin)
+        yvec1 = ymin + 0.1   * (ymax - ymin)
+
+        axp.quiver([0,xvec1,],[0,yvec1],[0,u_vec_scale,],[0,0.0,],pivot='tail',
+                   units='inches',scale=scale,width=width)
+        axp.text  ( 1.0 * xvec1,   yvec1- 0.05 * (ymax - ymin) ,str(u_vec_scale)+'[m/s]',size=9)
+    
+
+        axp.quiver([0,xvec1,],[0,yvec1],[0,0.0,],[0,v_vec_scale* wscale,],
+                   pivot='tail',units='inches',scale=scale,
+                   width=width)
+        axp.text  ( xvec1+ 0.001*(xmax-xmin),   yvec1 + 0.05 * (ymax - ymin) ,
+                    str(v_vec_scale)+'[m/s]',size=9)
+    
+    for tick in axp.xaxis.get_major_ticks():
+        tick.label.set_rotation(20) 
+    
+    if False:
+        #set plot title
+        text22=ps.ordinal[nn] +' '+ title
+        xx11=xmin + (xmax-xmin) * 0.00
+        yy11=ymax + (ymax-ymin) * 0.05
+        axp.set_title(text22)#,horizontalalignment='left')
+    
+    axp.set_xlim(xmin,xmax)
+    axp.set_ylim(ymin,ymax)
+    
+    #if not axp.is_last_row():
+    #   plt.setp( axp, 'xticklabels', [] )
+    #   axp.set_xlabel('')
+    #if not axp.is_first_col():
+       #plt.setp( axp, 'yticklabels', [] )
+       #axp.set_ylabel('') 
+    
+    return 
+
+
+def TriMapPlot(fig,axp,data,args):
+    """
+    plot 2D maps for trangular data
+    
+    fig     : handel to figure
+    axp     : handel to axis 
+    data      : a dict contan required data (x,y,u,v,val,dens,var,var_def,limits)
+        xx    : x axis
+        yy    : y axis
+        uu    : u velocity
+        vv    : v velocity
+        val   : data to plot
+        var   : var_def dict
+        lim   : limits dict
+        slice : 'i' , 'j' and 'k' slice indicator 
+        dens  : density field (mainly for vertical cross sections)
+        
+    args    : a dict containing optional info for plotting
+        plot_cb : plot colorbar
+        vec     : plot vectors
+        skipx , skipy : skip points in x and y direction
+        
+        vec     : True or False  for plotting vectors
+        scale   : vector scale 0.01 ~ 4
+        u_vec_scale: size of refrence u vector to plot 
+        v_vec_scale: size of refrence v vector to plot 
+        
+        pcolor_plot: True and False for countor plot
+        river_mile: To add river miles    
+        
+        plot_cb: True/False: to add colorbar 
+        cb_dx  : x location (0~1)
+        cb_dy  : y location (0~1) 
+        cb_size: size (0.1 ~ 1)
+        
+         
+
+    """
+    #plot options
+    width      = 0.015
+    linewidth  = 0.1
+    
+    # read main inputs
+    xx    = data['tri'].x
+    yy    = data['tri'].y
+    tri   = data['tri']
+    #
+    if 'uu' in data.keys():
+      uu    = data['uu'][:]
+      vv    = data['vv'][:]
+    val   = data['val'][:]
+    #
+    var   = data['var']
+    lim   = data['lim']
+    #
+    
+    ### Check for args
+    if 'subsamp' in args.keys():
+        subsamp = args['subsamp']
+    else:
+        subsamp = 1
+    
+    if 'scale' in args.keys():
+        scale   = args['scale']
+    else:
+        scale = 1
+    
+    if 'vec' in args.keys():
+        vec = args['vec']
+    else:
+        vec = False
+    
+    if 'pcolor_plot' in args.keys():
+        pcolor_plot = args['pcolor_plot']
+    else:
+        pcolor_plot = True        
+        
+    
+    if 'xlab' in args.keys():
+        xlab  = args['xlab']
+    else:
+        axp.set_xlabel('Lon [deg]')
+    
+    if 'ylab' in args.keys():
+        ylab  = args['ylab']
+    else:
+        axp.set_ylabel('Lat [deg]')
+    
+    #tri.y is Lat.
+    axp.set_aspect=1.0/np.cos(tri.y.mean() * np.pi / 180.0)
+    
+    if 'title' in args.keys():
+        title = args['title']
+    else:
+        title = ' '
+    
+    if 'u_vec_scale' in args.keys():
+        u_vec_scale = args['u_vec_scale']
+    else:
+        u_vec_scale = 0.5
+    
+    if 'plot_cb' in args.keys():
+        plot_cb = args['plot_cb']
+    else:
+        plot_cb = False
+    
+    if 'v_vec_scale' in args.keys():
+        v_vec_scale = args['v_vec_scale']
+    else:
+        v_vec_scale = 0.5
+    
+    if 'cb_dx'  in args.keys():
+        cb_dx = args['cb_dx']
+    else:
+        cb_dx = 1.02
+    
+    if 'cb_dy'  in args.keys():
+        cb_dy = args['cb_dy']
+    else:
+        cb_dy = 0.25
+    
+    if 'cb_size'  in args.keys():
+        cb_size = args['cb_size']
+    else:
+        cb_size = 0.5
+     
+    
+    #set plot limits based on var information        
+    xmin = lim['xmin']
+    xmax = lim['xmax']
+    ymin = lim['ymin']
+    ymax = lim['ymax']
+    
+    cmin   = var['vmin']
+    cmax   = var['vmax']
+    cbtext = var['label']
+    cmap   = var['cmap']
+    
+    # set scale for vertical vector plots
+    pos_ax   = np.array (axp.get_position ())
+    aheight  = pos_ax[1][1] -pos_ax[0][1]
+    awidth   = pos_ax[1][0] -pos_ax[0][0]
+    #only for vector plot
+    fwidth  = fig.get_size_inches()[0]
+    fheight = fig.get_size_inches()[1]
+    wscale = aheight*fheight/(awidth*fwidth) * (xmax-xmin)/(ymax-ymin)
+    #
+    xsub1 = pos_ax[0][0]
+    xsub2 = pos_ax[1][0]
+    ysub1 = pos_ax[0][1]            
+    ysub2 = pos_ax[1][1]
+    
+        
+    #plot    
+    if pcolor_plot:
+        pc1   = axp.tripcolor(tri, val,cmap=cmap)
+        pc1.set_clim(cmin , cmax)
+    else:
+        levels = np.linspace(cmin,cmax,21)
+        pc1    = axp.tricontourf(tri, val,shading='faceted',levels=levels,cmap=cmap,extend="both")
+        pc2    = axp.tricontour (tri, val,levels=levels[::1],colors='k', linewidths=0.3)
+    
+    #plot colorbar
+    if plot_cb:
+        cbax    = fig.add_axes([xsub1+ cb_dx * (xsub2-xsub1), ysub1 + cb_dy * (ysub2-ysub1), 0.01, cb_size]) 
+        cbticks = np.linspace(cmin, cmax, 3, endpoint=True)
+        cb      = plt.colorbar(pc1,cax=cbax,ticks=cbticks,format='%1.4g',orientation='vertical') #
+        [i.set_linewidth(0.01) for i in cb.ax.spines.itervalues()]
+        cb.set_label(cbtext)
+    
+    #plot bottom line
+    axp.plot(xx[-1],yy[-1],'k',lw=2)
+    
+    #plot surface line
+    axp.plot(xx[0],yy[0],'k',lw=0.5)
+    
+    #plot density contours
+    if 'cont' in data.keys():
+        cont = data['cont'][:]
+        dmin = data['cvar']['vmin']
+        dmax = data['cvar']['vmax']
+        if True:
+            levels = [1,2,10,20,30]
+        else:
+            levels = np.linspace(dmin,dmax,7)
+       
+        Cabc   = axp.contour (xx,yy,cont,levels,colors='k',linewidths=20*linewidth)
+        #plt.clabel(Cabc,fontsize=6,fmt='%.4g')
+    
+    #plot vectors
+    if vec: 
+        ind = np.argwhere((xx>xmin) & (xx<xmax) & (yy>ymin) & (yy<ymax))
+        np.random.shuffle(ind)
+        Nvec = int(len(ind) / subsamp)
+        idv = ind[:Nvec]
+    
+        Q = axp.quiver(xx[idv],yy[idv],uu[idv], wscale * vv[idv],
+                   pivot='middle',units='inches',scale=scale,width=width)  #,color=acol)
+        # vel reference
+        xvec1 = xmin + 0.1  * (xmax - xmin)
+        yvec1 = ymin + 0.8  * (ymax - ymin)
+    
+        if False:
+            axp.quiver([0,xvec1,],[0,yvec1],[0,u_vec_scale,],[0,0.0,],pivot='tail',
+                       units='inches',scale=scale,width=width)
+            axp.text  ( 1.0 * xvec1,   yvec1- 0.05 * (ymax - ymin) ,str(u_vec_scale)+'[m/s]',size=9)
+        
+            axp.quiver([0,xvec1,],[0,yvec1],[0,0.0,],[0,v_vec_scale* wscale,],
+                       pivot='tail',units='inches',scale=scale,
+                       width=width)
+            axp.text  ( xvec1+ 0.001*(xmax-xmin),   yvec1 + 0.05 * (ymax - ymin) ,
+                        str(v_vec_scale)+'[m/s]',size=9)
+        else:
+            maxstr='%3.1f m/s' % u_vec_scale
+            qk = axp.quiverkey(Q,0.2,0.9,u_vec_scale,maxstr,labelpos='W')
+    
+    
+    for tick in axp.xaxis.get_major_ticks():
+        tick.label.set_rotation(20) 
+    
+    if True:
+        #text22=ps.ordinal[nn] +' '+ title
+        text22 = title
+        print text22
+        axp.set_title(text22,loc='left')
+    
+    axp.set_xlim(xmin,xmax)
+    axp.set_ylim(ymin,ymax)
+    
+    if not axp.is_last_row():
+       plt.setp( axp, 'xticklabels', [] )
+       axp.set_xlabel('')
+    if not axp.is_first_col():
+       plt.setp( axp, 'yticklabels', [] )
+       axp.set_ylabel('') 
+    
+    return 
+
+def TimeSeriesPlot(ax,data,args):
+
+    """
+    plot timeseries as point
+    ax     : handel to axis 
+    data    : a dict contan required data (x,y,u,v,val,dens,var,var_def,limits)
+        data['xx']  : x axis could be datetime
+        data['val'] : y axis
+              var   : var_def dict
+              lim   : limits dict    
+    
+    
+    args    : plot setting stuff
+       'xlab'     : x axis label. (if not assumed to be DATETIME) 
+       'title'    : panel title
+       'obs'      : is it Observation or model (True/False)
+       'label'    : Legend label
+       'color'    : Line color
+       'panel_num': panle number for fetchin ordinal a,b,c,...
+       'leg_loc'  : legend location number (best if not given)
+
+    #TODO: check if the xaxis is not date omit the title! 
+    """
+    
+    
+    #plot options
+    width      = 0.015
+    linewidth  = 0.1
+    
+    var   = data['var']
+    lim   = data['lim']
+    #
+    if 'xlab' in args.keys():
+        xlab  = args['xlab']
+    else:
+        ax.set_xlabel('DateTime')
+    
+    if 'title' in args.keys():
+        title = args['title']
+    else:
+        title = ' '
+    
+    if 'obs' in args.keys() and args['obs']:
+        marker0    = 'o'
+        linestyle0 = 'None'
+        lw = 0.5
+        #ms = 2  #orig
+        #ms = 1  #reviewer 2
+        label ='OBS'
+    else:
+        marker0    = None
+        linestyle0 = '-'
+        #ms = 2  #orig
+        lw = 1.5    
+
+    if 'ms' in args.keys():
+        ms = args['ms']
+    else:
+        ms = 2        
+    
+    if 'label' in args.keys():
+        label = args['label']
+        
+    if 'color' in args.keys():
+        color = args['color']
+    else:
+        color = 'k'
+        
+    if 'panel_num' in args.keys():
+        panel_num = args['panel_num']
+    else:
+        panel_num = None 
+    
+    xmin,xmax  = lim['xmin'],lim['xmax']        
+
+    if type(data['xx'][0]) is datetime.date:
+        if type(xmin) is not datetime.date:
+            print ' This is a plot_date call make sure xlims are datetime objs ... '
+            sys.exit('ERROR !')
+    
+    ax.plot(data['xx'],data['val'],color=color,label=label,
+            linestyle=linestyle0,marker=marker0,ms=ms,lw = lw)
+    
+
+    ax.set_xlim(xmin,xmax)
+    ax.set_ylim(var['vmin'],var['vmax'])
+    
+    if 'plot_leg' in args.keys() and args['plot_leg']:
+        if 'leg_loc' in  args.keys():
+            loc = args['leg_loc']
+        else:
+            loc = 'best'    
+
+        leg=ax.legend(loc=loc,ncol=3)
+        try:
+            frame=leg.get_frame()
+            frame.set_edgecolor('None')
+            frame.set_facecolor('None')
+        except:
+            pass
+    
+    ax.set_title(title)
+
+    # the linewidth of the rectangular axis frame
+    fr_linewidth=0.4
+    [i.set_linewidth(fr_linewidth) for i in ax.spines.itervalues()]
+   
+    #ax.xaxis.set_ticks(ticks=range(len(point_list))) 
+    #ax.xaxis.set_ticklabels(ticklabels=point_list)  #,fontsize=18)
+    for tick in ax.xaxis.get_major_ticks():
+        tick.label.set_rotation(30)
+
+    ax.set_ylim(var['vmin'],var['vmax'])
+    
+    ax.set_ylabel(var['label'])     
+ 
+    #to add a) , b) and ..  to top of the panels
+    if panel_num is not None:
+        ytext = var['vmax']+ 0.05 * (var['vmax']-var['vmin'])         
+        if type(xmax) is datetime.date:
+            ddt =  (xmax - xmin).total_seconds()
+            xtext = xmax - datetime.timedelta(0.05 * ddt/86400.0)
+        else:
+            xtext = xmax - 0.05 (xmax-xmin)
+        
+        ax.text (xtext, ytext, ps.ordinal[panel_num])
+
+    print var['label']
+    ax.set_ylabel(var['label'])
+    ax.set_xlabel('Time')
+    ax.ticklabel_format(style='sci', axis='y', scilimits=(0,3))
+    
+    ax.grid('off')
+    if not ax.is_last_row():
+    #   plt.setp( ax, 'xticklabels', [] )
+       ax.set_xlabel('')
+    if not plt.gca().is_first_col():
+    #   plt.setp( plt.gca(), 'yticklabels', [] )
+       plt.ylabel('') 
+    #print '   > plot line'
+    return 
+
+
+
+#### below this line not well tested yet
+
+def read_salt_temp(filename,ncvar,wher,dates,data):
+    """
+    Find model point based on min rms error 
+    
+    """
+
+    nc    = netCDF4.Dataset(filename)
+    ncv   = nc.variables
+    tvar  ='ocean_time'
+    utd   = netcdftime.utime(ncv[tvar].units)
+    dates_r = utd.num2date(ncv[tvar][:] )
+    ind_sim   =  np.where (   (dates_r>=date_first) & (dates_r<=date_last )   )
+    option = 'find_min_rmse'
+    #option = 'find_min_bias'    
+    val  = ncv[ncvar][:,wher,:,:].squeeze()
+    nmodj,nmodi = val[0,:].shape
+    if option in ['find_min_rmse' ,'find_min_bias']:
+        val_rms = []
+        val_bis = []
+        val_all = []
+        for modj in range(nmodj):
+            for modi in range(nmodi):
+                pre_val = val[:,modj,modi]
+                pre_val_interp =  np.interp( utd.date2num(dates),
+                                             utd.date2num(dates_r[ind_sim].squeeze()),
+                                             pre_val[ind_sim].squeeze())
+                bias,rmse,r2=statatistics(data , pre_val_interp)
+                val_all.append(pre_val_interp)
+                val_rms.append(rmse)
+                val_bis.append(bias)
+        if option in ['find_min_rmse']:
+            indx    = np.argmin(np.array(val_rms))
+        else:
+            indx    = np.argmin(np.array(val_bis))
+
+        print 'index>',indx #,'   rmse> ',val_rms[indx],val_rms
+        val_interp = val_all[indx]
+    nc.close()
+
+    return dates_r[ind_sim].squeeze()[:-1],val_interp  
+
+def plot_scatter(ax,data,model,var=dict(),color='k',marker = None,nn=None, title=None):
+    """
+    plot scatter
+    """
+    
+    min1 = var['vmin']
+    max1 = var['vmax']
+    line=[min1,max1]                
+    ax.plot   (line,line,'k' ,linewidth=0.2)
+
+
+    if marker is None:
+        marker='.'
+    else:
+        marker = marker
+    scat = ax.scatter(data,model,edgecolor='none', alpha=0.7,c=color,marker=marker)
+    ax.set_xlabel('Data')
+    ax.set_ylabel('Model')
+    ax.set_xlim(min1,max1)
+    ax.set_ylim(min1,max1)
+    ax.set_aspect(1)    
+    
+    ddt =  max1-min1
+    
+    if nn is not None:
+        txt = '(' + ps.ordinal[nn]
+        if title is not None:
+            txt = txt +' '+ title
+      
+        ax.text (max1 - 0.95 * ddt ,var['vmax']+ 0.05 * (var['vmax']-var['vmin']) , txt, fontsize=9)
+
+    stat = statatistics(data,model)
+    txt = 'RMSE='+"%3.3f" % stat['rmse'] +\
+          '\nbias='+"%3.3f" % stat['bias'] +\
+          '\nR2='+"%3.3f" % stat['r2']+\
+          '\nskill='+"%3.3f" % stat['skill'] +\
+          '\nRB='+"%3.3f" % stat['rbias'] +\
+            '\nIA='+"%3.3f" % stat['ia']
+
+    ax.text (min1 + 0.05 * ddt ,var['vmax'] - 0.35 * (var['vmax']-var['vmin']) , txt , fontsize=7)
+    print var['label']    
+
+    # the linewidth of the rectangular axis frame
+    fr_linewidth=0.5
+    [i.set_linewidth(fr_linewidth) for i in ax.spines.itervalues()]
+    
+    for tick in ax.xaxis.get_major_ticks():
+        tick.label.set_rotation(0)
+        tick.label.set_fontsize(10)
+
+    #if not ax.is_last_row():
+    #   ax.set_xlabel('')
+    #   plt.setp( ax, 'xticklabels', [] )
+    #if not ax.is_last_col():
+    #   ax.set_ylabel('')
+    #   plt.setp( ax, 'yticklabels', [] )
+
+    return scat
+
+
+def statatistics(val_da,val_mo):
+    data_me=val_da
+    data_mo=val_mo
+    # Calculate statistics
+    mean_me = data_me.mean()
+    mean_mo = data_mo.mean()
+    sd1 = data_me.std()
+    sd2 = data_mo.std()
+    delta = data_mo-data_me
+    R2 = 1.-((data_me-data_mo)**2).sum()/((data_me-mean_me)**2).sum()
+    bias=mean_mo-mean_me
+    rmse=np.sqrt((delta**2).mean())
+    nrmse1 = rmse / (data_me.max() - data_me.min())
+    nrmse2 = rmse/ abs(data_me.mean() )
+    nrmse3 = np.sqrt( (delta**2).sum() / (data_me**2).sum() )
+    big_error=(np.abs(delta)).max()
+    mae = np.abs(delta).mean()
+    cor1 = (((data_me-mean_me)*(data_mo-mean_mo)).mean()/sd1/sd2)
+    return bias,rmse,R2
+
+
+def ncks(param='zeta',xvar='eta_rho',yvar='xi_rho',ix=0,jy=0,filein='tmp.nc',fileout='tmp2.nc'):
+      comm1='ncks -O  -v '+ param+' -d '+xvar +' '+str(jnum)+' -d '+ yvar +' '+str(inum)+' '+filein+' '+fileout
+      os.system(comm1)
+
+
+from matplotlib.dates import date2num
+def stick_plot(time, u, v, **kw):
+    width = kw.pop('width', 0.002)
+    headwidth = kw.pop('headwidth', 0)
+    headlength = kw.pop('headlength', 0)
+    headaxislength = kw.pop('headaxislength', 0)
+    angles = kw.pop('angles', 'uv')
+    ax = kw.pop('ax', None)
+    
+    if angles != 'uv':
+        raise AssertionError("Stickplot angles must be 'uv' so that"
+                             "if *U*==*V* the angle of the arrow on"
+                             "the plot is 45 degrees CCW from the *x*-axis.")
+
+    time, u, v = map(np.asanyarray, (time, u, v))
+    if not ax:
+        fig, ax = plt.subplots()
+    
+    q = ax.quiver(date2num(time), [[0]*len(time)], u, v,
+                  angles='uv', width=width, headwidth=headwidth,
+                  headlength=headlength, headaxislength=headaxislength,
+                  **kw)
+
+    ax.axes.get_yaxis().set_visible(False)
+    ax.xaxis_date()
+    return q
+
+
+