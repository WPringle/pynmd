# Import all models
#
# Last Edit:
# 31 March 2015 - Gabriel Garcia Medina
#from . import adcirc
from . import funwave
from . import nhwave
from . import roms
from . import swan
from . import ww3
from . import xbeach
from . import funwaveC
<<<<<<< HEAD
from . import adcirc
=======
from . import parametric
from . import fvcom
from . import tools
>>>>>>> ee88c7f2

try:
    from . import delft3d
except:
    print("Could not import Delft3D module")
    print("  check your okean installation and try again")
    print("  https://github.com/martalmeida/okean")
    <|MERGE_RESOLUTION|>--- conflicted
+++ resolved
@@ -10,13 +10,10 @@
 from . import ww3
 from . import xbeach
 from . import funwaveC
-<<<<<<< HEAD
 from . import adcirc
-=======
 from . import parametric
 from . import fvcom
 from . import tools
->>>>>>> ee88c7f2
 
 try:
     from . import delft3d
